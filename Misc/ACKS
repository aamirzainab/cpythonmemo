--- conflicted
+++ resolved
@@ -186,11 +186,8 @@
 Tarn Weisner Burton
 Lee Busby
 Ralph Butler
-<<<<<<< HEAD
+Zach Byrne
 Nicolas Cadou
-=======
-Zach Byrne
->>>>>>> 915a30fb
 Jp Calderone
 Arnaud Calmettes
 Daniel Calvelo
