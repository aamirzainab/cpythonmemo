Acknowledgements
----------------

This list is not complete and not in any useful order, but I would
like to thank everybody who contributed in any way, with code, hints,
bug reports, ideas, moral support, endorsement, or even complaints....
Without you, I would've stopped working on Python long ago!

	--Guido

PS: In the standard Python distribution, this file is encoded in UTF-8
and the list is in rough alphabetical order by last names.

Aahz
Michael Abbott
Rajiv Abraham
David Abrahams
Marc Abramowitz
Ron Adam
Ali Afshar
Jim Ahlstrom
Farhan Ahmad
Matthew Ahrens
Nir Aides
Yaniv Aknin
Jyrki Alakuijala
Steve Alexander
Fred Allen
Ray Allen
Billy G. Allie
Kevin Altis
Joe Amenta
A. Amoroso
Mark Anacker
Shashwat Anand
Anders Andersen
John Anderson
Pehr Anderson
Erik Andersén
Oliver Andrich
Ross Andrus
Juancarlo Añez
Jérémy Anger
Jon Anglin
Heidi Annexstad
Éric Araujo
Alicia Arlen
Jason Asbahr
David Ascher
Chris AtLee
Aymeric Augustin
John Aycock
Donovan Baarda
Arne Babenhauserheide
Attila Babo
Marcin Bachry
Alfonso Baciero
Dwayne Bailey
Stig Bakken
Greg Ball
Luigi Ballabio
Jeff Balogh
Manuel Balsera
Matt Bandy
Michael J. Barber
Daniel Barclay
Nicolas Bareil
Chris Barker
Anton Barkovsky
Nick Barnes
Quentin Barnes
David Barnett
Richard Barran
Cesar Eduardo Barros
Des Barry
Ulf Bartelt
Don Bashford
Pior Bastida
Nick Bastin
Ned Batchelder
Jeff Bauer
Michael R Bax
Anthony Baxter
Mike Bayer
Samuel L. Bayer
Donald Beaudry
David Beazley
Neal Becker
Robin Becker
Torsten Becker
Bill Bedford
Stefan Behnel
Reimer Behrends
Ben Bell
Thomas Bellman
Alexander “Саша” Belopolsky
Eli Bendersky
David Benjamin
Andrew Bennetts
Andy Bensky
Bennett Benson
Ezra Berch
Michel Van den Bergh
Julian Berman
Brice Berna
Olivier Bernard
Eric Beser
Steven Bethard
Stephen Bevan
Ron Bickers
Natalia B. Bidart
Adrian von Bidder
David Binger
Dominic Binks
Philippe Biondi
Stuart Bishop
Roy Bixler
Jonathan Black
Renaud Blanch
Mike Bland
Martin Bless
Pablo Bleyer
Erik van Blokland
Eric Blossom
Finn Bock
Paul Boddie
Matthew Boedicker
Robin Boerdijk
David Bolen
Gawain Bolton
Forest Bond
Gregory Bond
Matias Bordese
Jurjen Bos
Peter Bosch
Dan Boswell
Eric Bouck
Thierry Bousch
Sebastian Boving
Michal Bozon
Jeff Bradberry
Aaron Brancotti
Monty Brandenberg
Georg Brandl
Christopher Brannon
Terrence Brannon
Erik Bray
Brian Brazil
Dave Brennan
Tom Bridgman
Anthony Briggs
Keith Briggs
Tobias Brink
Richard Brodie
Michael Broghton
Daniel Brotsky
Jean Brouwers
Gary S. Brown
Titus Brown
Oleg Broytmann
Dave Brueck
Francisco Martín Brugué
Ian Bruntlett
Floris Bruynooghe
Stan Bubrouski
Erik de Bueger
Jan-Hein Bührman
Dick Bulterman
Bill Bumgarner
Jimmy Burgett
Tommy Burnette
Roger Burnham
Alastair Burt
Tarn Weisner Burton
Lee Busby
Ralph Butler
Nicolas Cadou
Jp Calderone
Arnaud Calmettes
Daniel Calvelo
Tony Campbell
Brett Cannon
Mike Carlton
Pierre Carrier
Terry Carroll
Lorenzo M. Catucci
Donn Cave
Charles Cazabon
Jesús Cea Avión
Per Cederqvist
Matej Cepl
Carl Cerecke
Octavian Cerna
Pascal Chambon
John Chandler
Hye-Shik Chang
Jeffrey Chang
Godefroid Chapelle
Brad Chapman
Greg Chapman
Mitch Chapman
David Chaum
Nicolas Chauvat
Jerry Chen
Michael Chermside
Albert Chin-A-Young
Adal Chiriliuc
Matt Chisholm
Anders Chrigström
Tom Christiansen
Vadim Chugunov
Mauro Cicognini
David Cinege
Craig Citro
Gilles Civario
Chris Clark
Laurie Clark-Michalek
Mike Clarkson
Andrew Clegg
Brad Clements
Robbie Clemons
Steve Clift
Hervé Coatanhay
Nick Coghlan
Josh Cogliati
Dave Cole
Terrence Cole
Benjamin Collar
Jeffery Collins
Robert Collins
Paul Colomiets
Christophe Combelles
Geremy Condra
Denver Coneybeare
Juan José Conti
Matt Conway
David M. Cooke
Jason R. Coombs
Garrett Cooper
Greg Copeland
Aldo Cortesi
David Costanzo
Scott Cotton
Greg Couch
David Cournapeau
Julien Courteau
Steve Cousins
Alex Coventry
Matthew Dixon Cowles
Ryan Coyner
Christopher A. Craig
Jeremy Craven
Laura Creighton
Simon Cross
Felipe Cruz
Drew Csillag
Joaquin Cuenca Abela
John Cugini
Tom Culliton
Antonio Cuni
Brian Curtin
Lisandro Dalcin
Darren Dale
Andrew Dalke
Lars Damerow
Evan Dandrea
Eric Daniel
Scott David Daniels
Ben Darnell
Kushal Das
Jonathan Dasteel
Pierre-Yves David
Xavier de Gaye
John DeGood
Ned Deily
Vincent Delft
Arnaud Delobelle
Konrad Delong
Erik Demaine
John Dennis
L. Peter Deutsch
Roger Dev
Philippe Devalkeneer
Raghuram Devarakonda
Caleb Deveraux
Catherine Devlin
Scott Dial
Toby Dickenson
Mark Dickinson
Jack Diederich
Daniel Diniz
Humberto Diogenes
Yves Dionne
Daniel Dittmar
Josip Djolonga
Jaromir Dolecek
Ismail Donmez
Robert Donohue
Marcos Donolo
Dima Dorfman
Yves Dorfsman
Cesar Douady
Dean Draayer
Fred L. Drake, Jr.
Derk Drukker
John DuBois
Paul Dubois
Jacques Ducasse
Graham Dumpleton
Quinn Dunkan
Robin Dunn
Luke Dunstan
Virgil Dupras
Bruno Dupuis
Andy Dustman
Gary Duzan
Eugene Dvurechenski
Josip Dzolonga
Maxim Dzumanenko
Walter Dörwald
Hans Eckardt
Rodolpho Eckhardt
John Edmonds
Grant Edwards
John Ehresman
Tal Einat
Eric Eisner
Andrew Eland
Julien Élie
Lance Ellinghaus
Daniel Ellis
David Ely
Jeff Epler
Jeff McNeil
Tom Epperly
Stoffel Erasmus
Jürgen A. Erhard
Michael Ernst
Ben Escoto
Andy Eskilsson
André Espaze
Stefan Esser
Nicolas Estibals
Carey Evans
Stephen D Evans
Tim Everett
Paul Everitt
David Everly
Daniel Evers
Winston Ewert
Greg Ewing
Martijn Faassen
Clovis Fabricio
Andreas Faerber
Bill Fancher
Michael Farrell
Troy J. Farrell
Mark Favas
Boris Feld
Niels Ferguson
Sebastian Fernandez
Florian Festi
John Feuerstein
Carl Feynman
Vincent Fiack
Tomer Filiba
Jeffrey Finkelstein
Russell Finn
Dan Finnie
Nils Fischbeck
Frederik Fix
Matt Fleming
Hernán Martínez Foffani
Arnaud Fontaine
Michael Foord
Amaury Forgeot d'Arc
Doug Fort
John Fouhy
Andrew Francis
Stefan Franke
Martin Franklin
Bruce Frederiksen
Robin Friedrich
Bradley Froehle
Ivan Frohne
Matthias Fuchs
Jim Fulton
Tadayoshi Funaba
Gyro Funch
Peter Funk
Ethan Furman
Geoff Furnish
Ulisses Furquim
Hagen Fürstenau
Hallvard B Furuseth
Achim Gaedke
Martin von Gagern
Lele Gaifax
Santiago Gala
Yitzchak Gale
Matthew Gallagher
Quentin Gallet-Gilles
Riccardo Attilio Galli
Raymund Galvin
Nitin Ganatra
Fred Gansevles
Lars Marius Garshol
Dan Gass
Andrew Gaul
Stephen M. Gava
Xavier de Gaye
Harry Henry Gebel
Marius Gedminas
Thomas Gellekum
Gabriel Genellina
Christos Georgiou
Ben Gertzfield
Nadim Ghaznavi
Dinu Gherman
Jonathan Giddy
Johannes Gijsbers
Michael Gilfix
Yannick Gingras
Matt Giuca
Michael Goderbauer
Christoph Gohlke
Tim Golden
Guilherme Gonçalves
Tiago Gonçalves
Chris Gonnerman
Shelley Gooch
David Goodger
Hans de Graaff
Nathaniel Gray
Eddy De Greef
Grant Griffin
Andrea Griffini
Duncan Grisby
Fabian Groffen
Eric Groo
Dag Gruneau
Filip Gruszczyński
Thomas Guettler
Michael Guravage
Lars Gustäbel
Thomas Güttler
Jonas H.
Barry Haddow
Philipp Hagemeister
Paul ten Hagen
Rasmus Hahn
Peter Haight
Václav Haisman
Walker Hale IV
Bob Halley
Jesse Hallio
Jun Hamano
Alexandre Hamelin
Anders Hammarquist
Mark Hammond
Harald Hanche-Olsen
Manus Hand
Milton L. Hankins
Stephen Hansen
Barry Hantman
Lynda Hardman
Derek Harland
Jason Harper
Brian Harring
Jonathan Hartley
Travis B. Hartwell
Larry Hastings
Tim Hatch
Shane Hathaway
Janko Hauser
Rycharde Hawkes
Ben Hayden
Jochen Hayek
Christian Heimes
Thomas Heller
Malte Helmert
Lance Finn Helsten
Jonathan Hendry
Michael Henry
James Henstridge
Kasun Herath
Chris Herborth
Ivan Herman
Jürgen Hermann
Gary Herron
Thomas Herve
Bernhard Herzog
Magnus L. Hetland
Raymond Hettinger
Kevan Heydon
Kelsey Hightower
Jason Hildebrand
Richie Hindle
Konrad Hinsen
David Hobley
Tim Hochberg
Joerg-Cyril Hoehle
Gregor Hoffleit
Chris Hoffman
Stefan Hoffmeister
Albert Hofkamp
Tomas Hoger
Jonathan Hogg
Steve Holden
Akintayo Holder
Thomas Holenstein
Gerrit Holl
Shane Holloway
Rune Holm
Thomas Holmes
Philip Homburg
Naofumi Honda
Jeffrey Honig
Rob Hooft
Michiel de Hoon
Brian Hooper
Randall Hopper
Nadav Horesh
Alon Horev
Jan Hosang
Ken Howard
Brad Howes
Mike Hoy
Chih-Hao Huang
Christian Hudon
Lawrence Hudson
Michael Hudson
Jim Hugunin
Greg Humphreys
Eric Huss
Taihyun Hwang
Jeremy Hylton
Ludwig Hähne
Gerhard Häring
Fredrik Håård
Catalin Iacob
Mihai Ibanescu
Ali Ikinci
Aaron Iles
Lars Immisch
Bobby Impollonia
Meador Inge
Tony Ingraldi
John Interrante
Bob Ippolito
Roger Irwin
Atsuo Ishimoto
Adam Jackson
Ben Jackson
Paul Jackson
David Jacobs
Kevin Jacobs
Kjetil Jacobsen
Bertrand Janin
Geert Jansen
Jack Jansen
Bill Janssen
Thomas Jarosch
Juhana Jauhiainen
Zbigniew Jędrzejewski-Szmek
Julien Jehannet
Drew Jenkins
Flemming Kjær Jensen
Philip H. Jensen
Philip Jenvey
MunSic Jeong
Chris Jerdonek
Jim Jewett
Pedro Diaz Jimenez
Orjan Johansen
Fredrik Johansson
Gregory K. Johnson
Kent Johnson
Simon Johnston
Matt Joiner
Thomas Jollans
Nicolas Joly
Brian K. Jones
Evan Jones
Jeremy Jones
Richard Jones
Irmen de Jong
Lucas de Jonge
Kristján Valur Jónsson
Jens B. Jorgensen
John Jorgensen
Sijin Joseph
Andreas Jung
Tattoo Mabonzo K.
Bohuslav Kabrda
Alexey Kachayev
Bob Kahn
Kurt B. Kaiser
Tamito Kajiyama
Jan Kaliszewski
Peter van Kampen
Rafe Kaplan
Jacob Kaplan-Moss
Janne Karila
Per Øyvind Karlsen
Lou Kates
Hiroaki Kawai
Sebastien Keim
Ryan Kelly
Dan Kenigsberg
Randall Kern
Robert Kern
Jim Kerr
Magnus Kessler
Lawrence Kesteloot
Vivek Khera
Mads Kiilerich
Jason Killen
Jan Kim
Taek Joo Kim
W. Trevor King
Paul Kippes
Steve Kirsch
Sebastian Kirsche
Kamil Kisiel
Akira Kitada
Ron Klatchko
Reid Kleckner
Bastian Kleineidam
Bob Kline
Matthias Klose
Jeremy Kloth
Thomas Kluyver
Kim Knapp
Lenny Kneler
Pat Knight
Jeff Knupp
Greg Kochanski
Damon Kohler
Marko Kohtala
Guido Kollerie
Jacek Konieczny
Марк Коренберг
Arkady Koplyarov
Peter A. Koren
Vlad Korolev
Joseph Koshy
Daniel Kozan
Jerzy Kozera
Maksim Kozyarchuk
Stefan Krah
Bob Kras
Sebastian Kreft
Holger Krekel
Michael Kremer
Fabian Kreutz
Cédric Krier
Pedro Kroger
Hannu Krosing
Andrej Krpic
Ivan Krstić
Steven Kryskalla
Andrew Kuchling
Dave Kuhlman
Jon Kuhn
Vladimir Kushnir
Erno Kuusela
Ross Lagerwall
Cameron Laird
Thomas Lamb
Jean-Baptiste "Jiba" Lamy
Ronan Lamy
Torsten Landschoff
Łukasz Langa
Tino Lange
Andrew Langmead
Detlef Lannert
Soren Larsen
Amos Latteier
Piers Lauder
Ben Laurie
Simon Law
Julia Lawall
Chris Lawrence
Brian Leair
Mathieu Leduc-Hamel
Christopher Lee
Inyeol Lee
James Lee
John J. Lee
Thomas Lee
Tennessee Leeuwenburg
Luc Lefebvre
Pierre Paul Lefebvre
Glyph Lefkowitz
Vincent Legoll
Kip Lehman
Joerg Lehmann
Robert Lehmann
Petri Lehtinen
Luke Kenneth Casson Leighton
Tshepang Lekhonkhobe
Marc-André Lemburg
John Lenton
Christopher Tur Lesniewski-Laas
Alain Leufroy
Mark Levinson
William Lewis
Akira Li
Xuanji Li
Robert van Liere
Ross Light
Shawn Ligocki
Martin Ligr
Gediminas Liktaras
Grant Limberg
Christopher Lindblad
Ulf A. Lindgren
Björn Lindqvist
Per Lindqvist
Eric Lindvall
Gregor Lingl
Everett Lipman
Mirko Liss
Nick Lockwood
Stephanie Lockwood
Hugo Lopes Tavares
Anne Lord
Tom Loredo
Justin Love
Jason Lowe
Tony Lownds
Ray Loyzaga
Lukas Lueg
Loren Luke
Fredrik Lundh
Mark Lutz
Taras Lyapun
Jim Lynch
Mikael Lyngvig
Martin von Löwis
Guillermo López-Anglada
Jeff MacDonald
John Machin
Andrew I MacIntyre
Tim MacKenzie
Nick Maclaren
Don MacMillen
Steve Majewski
Grzegorz Makarewicz
David Malcolm
Ken Manheimer
Vladimir Marangozov
Colin Marc
Vincent Marchetti
David Marek
Doug Marien
Sven Marnach
Alex Martelli
Anthony Martin
Owen Martin
Westley Martínez
Sébastien Martini
Sidney San Martín
Roger Masse
Nick Mathewson
Simon Mathieu
Laura Matson
Graham Matthews
Dieter Maurer
Daniel May
Lucas Maystre
Arnaud Mazin
Rebecca McCreary
Kirk McDonald
Chris McDonough
Greg McFarlane
Alan McIntyre
Michael McLay
Mark Mc Mahon
Gordon McMillan
Andrew McNamara
Caolan McNamara
Jeff McNeil
Craig McPheeters
Lambert Meertens
Bill van Melle
Lucas Prado Melo
Ezio Melotti
Doug Mennella
Brian Merrell
Luke Mewburn
Carl Meyer
Mike Meyer
Piotr Meyer
Alexis Métaireau
Steven Miale
Trent Mick
Tom Middleton
Stan Mihai
Stefan Mihaila
Aristotelis Mikropoulos
Paolo Milani
Chad Miller
Damien Miller
Jason V. Miller
Jay T. Miller
Roman Milner
Julien Miotte
Andrii V. Mishkovskyi
Dom Mitchell
Dustin J. Mitchell
Zubin Mithra
Florian Mladitsch
Doug Moen
The Dragon De Monsyne
Skip Montanaro
Peter Moody
Paul Moore
Ross Moore
Derek Morr
James A Morrison
Derek McTavish Mounce
Alessandro Moura
Pablo Mouzo
Mher Movsisyan
Ruslan Mstoi
Michael Mulich
Sape Mullender
Sjoerd Mullender
Michael Muller
Neil Muller
Louis Munro
R. David Murray
Matti Mäki
Dale Nagata
John Nagle
Takahiro Nakayama
Travers Naran
Charles-François Natali
Vilmos Nebehaj
Fredrik Nehr
Tony Nelson
Trent Nelson
Chad Netzer
Max Neunhöffer
George Neville-Neil
Hieu Nguyen
Johannes Nicolai
Samuel Nicolary
Jonathan Niehof
Gustavo Niemeyer
Oscar Nierstrasz
Hrvoje Niksic
Gregory Nofi
Jesse Noller
Bill Noon
Stefan Norberg
Tim Northover
Joe Norton
Neal Norwitz
Mikhail Novikov
Michal Nowikowski
Steffen Daode Nurpmeso
Nigel O'Brian
John O'Connor
Kevin O'Connor
Tim O'Malley
Zooko O'Whielacronx
James Oakley
Jon Oberheide
Pascal Oberndoerfer
Jeffrey Ollie
Adam Olsen
Grant Olson
Koray Oner
Piet van Oostrum
Tomas Oppelstrup
Jason Orendorff
Douglas Orr
Michele Orrù
Oleg Oshmyan
Denis S. Otkidach
Peter Otten
Michael Otteneder
R. M. Oudkerk
Russel Owen
Joonas Paalasmaa
Shriphani Palakodety
Ondrej Palkovsky
Mike Pall
Todd R. Palmer
Juan David Ibáñez Palomar
Jan Palus
Mathias Panzenböck
M. Papillon
Peter Parente
Alexandre Parenteau
Dan Parisien
William Park
Harri Pasanen
Gaël Pasgrimaud
<<<<<<< HEAD
Ashish Nitin Patil
Berker Peksag
Bo Peng
Joe Peterson
=======
>>>>>>> 73b969ec
Randy Pausch
Samuele Pedroni
Justin Peel
Marcel van der Peijl
Berker Peksag
Steven Pemberton
Bo Peng
Santiago Peresón
George Peristerakis
Mathieu Perreault
Mark Perrego
Trevor Perrin
Gabriel de Perthuis
Tim Peters
Benjamin Peterson
Joe Peterson
Chris Petrilli
Bjorn Pettersen
Justin D. Pettit
Ronny Pfannschmidt
Geoff Philbrick
Gavrie Philipson
Adrian Phillips
Christopher J. Phoenix
Neale Pickett
Jim St. Pierre
Dan Pierson
Martijn Pieters
Anand B. Pillai
François Pinard
Zach Pincus
Michael Piotrowski
Antoine Pitrou
Jean-François Piéronne
Oleg Plakhotnyuk
Remi Pointel
Guilherme Polo
Michael Pomraning
Iustin Pop
Claudiu Popa
John Popplewell
Guillaume Pratte
Amrit Prem
Paul Prescod
Donovan Preston
Paul Price
Iuliia Proskurnia
Jyrki Pulliainen
Steve Purcell
Eduardo Pérez
Fernando Pérez
Pierre Quentel
Brian Quinlan
Anders Qvist
Jérôme Radix
Burton Radons
Jeff Ramnani
Brodie Rao
Antti Rasinen
Sridhar Ratnakumar
Ysj Ray
Eric S. Raymond
Edward K. Ream
Chris Rebert
Marc Recht
John Redford
Terry J. Reedy
Gareth Rees
Steve Reeves
Lennart Regebro
John Regehr
Federico Reghenzani
Ofir Reichenberg
Sean Reifschneider
Michael P. Reilly
Bernhard Reiter
Steven Reiz
Roeland Rengelink
Antoine Reversat
Flávio Ribeiro
Francesco Ricciardi
Tim Rice
Jan Pieter Riegel
Armin Rigo
Arc Riley
Nicholas Riley
Jean-Claude Rimbault
Vlad Riscutia
Wes Rishel
Juan M. Bello Rivas
Davide Rizzo
Anthony Roach
Carl Robben
Mark Roberts
Andy Robinson
Jim Robinson
Mark Roddy
Kevin Rodgers
Giampaolo Rodola
Elson Rodriguez
Adi Roiban
Luis Rojas
Mike Romberg
Armin Ronacher
Case Roole
Timothy Roscoe
Erik Rose
Jim Roskind
Brian Rosner
Guido van Rossum
Just van Rossum
Hugo van Rossum
Saskia van Rossum
Donald Wallace Rouse II
Liam Routt
Todd Rovito
Craig Rowland
Clinton Roy
Paul Rubin
Sam Ruby
Demur Rumed
Audun S. Runde
Eran Rundstein
Rauli Ruohonen
Jeff Rush
Sam Rushing
Mark Russell
Rusty Russell
Nick Russo
Chris Ryland
Constantina S.
Patrick Sabin
Sébastien Sablé
Suman Saha
Hajime Saitou
George Sakkis
Rich Salz
Kevin Samborn
Adrian Sampson
James Sanders
Ilya Sandler
Mark Sapiro
Ty Sarna
Hugh Sasse
Bob Savage
Ben Sayer
sbt
Marco Scataglini
Andrew Schaaf
Michael Scharf
Andreas Schawo
Neil Schemenauer
David Scherer
Hynek Schlawack
Bob Schmertz
Gregor Schmid
Ralf Schmitt
Michael Schneider
Peter Schneider-Kamp
Arvin Schnell
Scott Schram
Robin Schreiber
Chad J. Schroeder
Sam Schulenburg
Stefan Schwarzer
Dietmar Schwertberger
Federico Schwindt
Barry Scott
Steven Scott
Nick Seidenman
Žiga Seilnacht
Yury Selivanov
Fred Sells
Jiwon Seo
Iñigo Serna
Joakim Sernbrant
Roger D. Serwy
Jerry Seutter
Pete Sevander
Denis Severson
Ian Seyer
Daniel Shahaf
Ha Shao
Mark Shannon
Richard Shapiro
Justin Sheehy
Charlie Shepherd
Bruce Sherwood
Alexander Shigin
Pete Shinners
Michael Shiplett
John W. Shipman
Joel Shprentz
Itamar Shtull-Trauring
Yue Shuaijie
Eric Siegerman
Paul Sijben
SilentGhost
Tim Silk
Michael Simcich
Ionel Simionescu
Kirill Simonov
Nathan Paul Simons
Adam Simpkins
Janne Sinkkonen
Ng Pheng Siong
George Sipe
J. Sipprell
Kragen Sitaker
Michael Sloan
Václav Šmilauer
Christopher Smith
Eric V. Smith
Gregory P. Smith
Mark Smith
Roy Smith
Rafal Smotrzyk
Eric Snow
Dirk Soede
Paul Sokolovsky
Cody Somerville
Edoardo Spadolini
Clay Spence
Stefan Sperling
Nicholas Spies
Per Spilling
Joshua Spoerri
Noah Spurrier
Nathan Srebro
RajGopal Srinivasan
Tage Stabell-Kulo
Quentin Stafford-Fraser
Frank Stajano
Joel Stanley
Anthony Starks
Oliver Steele
Greg Stein
Baruch Sterin
Chris Stern
Alex Stewart
Victor Stinner
Richard Stoakley
Peter Stoehr
Casper Stoel
Michael Stone
Serhiy Storchaka
Ken Stox
Dan Stromberg
Daniel Stutzbach
Andreas Stührk
Colin Su
Pal Subbiah
Nathan Sullivan
Mark Summerfield
Reuben Sumner
Marek Šuppa
Hisao Suzuki
Kalle Svensson
Andrew Svetlov
Paul Swartz
Thenault Sylvain
Péter Szabó
Arfrever Frehtes Taifersar Arahesis
Neil Tallim
Geoff Talvola
Musashi Tamura
William Tanksley
Christian Tanzer
Steven Taschuk
Amy Taylor
Monty Taylor
Anatoly Techtonik
Mikhail Terekhov
Richard M. Tew
Tobias Thelen
Nicolas M. Thiéry
James Thomas
Robin Thomas
Brian Thorne
Stephen Thorne
Jeremy Thurgood
Eric Tiedemann
July Tikhonov
Tracy Tims
Oren Tirosh
Jason Tishler
Christian Tismer
Jim Tittsler
Frank J. Tobin
Bennett Todd
R Lindsay Todd
Eugene Toder
Erik Tollerud
Stephen Tonkin
Matias Torchinsky
Sandro Tosi
Richard Townsend
David Townshend
Laurence Tratt
Alberto Trevino
Matthias Troffaes
John Tromp
Jason Trowbridge
Brent Tubbs
Anthony Tuininga
Erno Tukia
David Turner
Stephen Turner
Theodore Turocy
Bill Tutt
Doobee R. Tzeck
Eren Türkay
Lionel Ulmer
Roger Upole
Daniel Urban
Michael Urman
Hector Urtubia
Ville Vainio
Andi Vajda
Case Van Horsen
Kyle VanderBeek
Andrew Vant
Atul Varma
Dmitry Vasiliev
Alexandre Vassalotti
Nadeem Vawda
Frank Vercruesse
Mike Verdone
Jaap Vermeulen
Nikita Vetoshkin
Al Vezza
Jacques A. Vidrine
John Viega
Kannan Vijayan
Kurt Vile
Norman Vine
Pauli Virtanen
Frank Visser
Johannes Vogel
Martijn Vries
Sjoerd de Vries
Niki W. Waibel
Wojtek Walczak
Charles Waldman
Richard Walker
Larry Wall
Kevin Walzer
Rodrigo Steinmuller Wanderley
Greg Ward
Zachary Ware
Barry Warsaw
Steve Waterbury
Bob Watson
David Watson
Aaron Watters
Henrik Weber
Corran Webster
Glyn Webster
Stefan Wehr
Zack Weinberg
Bob Weiner
Edward Welbourne
Cliff Wells
Rickard Westman
Jeff Wheeler
Christopher White
David White
Mats Wichmann
Truida Wiedijk
Felix Wiemann
Gerry Wiener
Frank Wierzbicki
Bryce "Zooko" Wilcox-O'Hearn
Timothy Wild
Jakub Wilk
Gerald S. Williams
Jason Williams
John Williams
Sue Williams
Steven Willis
Frank Willison
Greg V. Wilson
J Derek Wilson
Paul Winkler
Jody Winston
Collin Winter
Dik Winter
Blake Winton
Jean-Claude Wippler
Lars Wirzenius
John Wiseman
Chris Withers
Stefan Witzel
Irek Wlizlo
David Wolever
Klaus-Juergen Wolf
Dan Wolfe
Richard Wolff
Adam Woodbeck
Steven Work
Gordon Worley
Darren Worrall
Thomas Wouters
Heiko Wundram
Doug Wyatt
Robert Xiao
Florent Xicluna
Hirokazu Yamamoto
Ka-Ping Yee
Jason Yeo
EungJun Yi
Bob Yodlowski
Danny Yoo
Rory Yorke
George Yoshida
Masazumi Yoshikawa
Arnaud Ysmal
Bernard Yue
Moshe Zadka
Milan Zamazal
Artur Zaprzala
Mike Zarnstorff
Siebren van der Zee
Yuxiao Zeng
Uwe Zessin
Cheng Zhang
Kai Zhu
Tarek Ziadé
Peter Åstrand<|MERGE_RESOLUTION|>--- conflicted
+++ resolved
@@ -900,13 +900,7 @@
 William Park
 Harri Pasanen
 Gaël Pasgrimaud
-<<<<<<< HEAD
 Ashish Nitin Patil
-Berker Peksag
-Bo Peng
-Joe Peterson
-=======
->>>>>>> 73b969ec
 Randy Pausch
 Samuele Pedroni
 Justin Peel
