--- conflicted
+++ resolved
@@ -1,24 +1,15 @@
-@rem Used by the buildbot "test" step.
-<<<<<<< HEAD
-
-setlocal
-
-call "%~dp0..\..\PCbuild\rt.bat" -d -q -uall -rwW -n --timeout=3600 %*
-
-=======
-@setlocal
-
-@set here=%~dp0
-@set rt_opts=-q -d
-
-:CheckOpts
-@if '%1'=='-x64' (set rt_opts=%rt_opts% %1) & shift & goto CheckOpts
-@if '%1'=='-d' (set rt_opts=%rt_opts% %1) & shift & goto CheckOpts
-@if '%1'=='-O' (set rt_opts=%rt_opts% %1) & shift & goto CheckOpts
-@if '%1'=='-q' (set rt_opts=%rt_opts% %1) & shift & goto CheckOpts
-@if '%1'=='+d' (set rt_opts=%rt_opts:-d=%) & shift & goto CheckOpts
-@if '%1'=='+q' (set rt_opts=%rt_opts:-q=%) & shift & goto CheckOpts
-
-call "%here%..\..\PCbuild\rt.bat" %rt_opts% -uall -rwW -n --timeout=3600 %1 %2 %3 %4 %5 %6 %7 %8 %9
-
->>>>>>> 6250df81
+@rem Used by the buildbot "test" step.
+@setlocal
+
+@set here=%~dp0
+@set rt_opts=-q -d
+
+:CheckOpts
+@if '%1'=='-x64' (set rt_opts=%rt_opts% %1) & shift & goto CheckOpts
+@if '%1'=='-d' (set rt_opts=%rt_opts% %1) & shift & goto CheckOpts
+@if '%1'=='-O' (set rt_opts=%rt_opts% %1) & shift & goto CheckOpts
+@if '%1'=='-q' (set rt_opts=%rt_opts% %1) & shift & goto CheckOpts
+@if '%1'=='+d' (set rt_opts=%rt_opts:-d=%) & shift & goto CheckOpts
+@if '%1'=='+q' (set rt_opts=%rt_opts:-q=%) & shift & goto CheckOpts
+
+call "%here%..\..\PCbuild\rt.bat" %rt_opts% -uall -rwW -n --timeout=3600 %1 %2 %3 %4 %5 %6 %7 %8 %9