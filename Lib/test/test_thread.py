--- conflicted
+++ resolved
@@ -68,15 +68,8 @@
         thread.stack_size(0)
         self.assertEqual(thread.stack_size(), 0, "stack_size not reset to default")
 
-<<<<<<< HEAD
-        if os.name not in ("nt", "posix"):
-            return
-
-        tss_supported = True
-=======
-    @unittest.skipIf(os.name not in ("nt", "os2", "posix"), 'test meant for nt, os2, and posix')
+    @unittest.skipIf(os.name not in ("nt", "posix"), 'test meant for nt and posix')
     def test_nt_and_posix_stack_size(self):
->>>>>>> 7ef00ff9
         try:
             thread.stack_size(4096)
         except ValueError:
