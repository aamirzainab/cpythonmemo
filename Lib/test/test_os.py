--- conflicted
+++ resolved
@@ -17,7 +17,6 @@
 import platform
 import re
 import uuid
-<<<<<<< HEAD
 import asyncore
 import asynchat
 import socket
@@ -27,6 +26,7 @@
     import threading
 except ImportError:
     threading = None
+from test.script_helper import assert_python_ok
 
 os.stat_float_times(True)
 st = os.stat(__file__)
@@ -35,9 +35,6 @@
     (st.st_atime != st[7])
     or (st.st_mtime != st[8])
     or (st.st_ctime != st[9]))
-=======
-from test.script_helper import assert_python_ok
->>>>>>> 9edceb3e
 
 # Detect whether we're on a Linux system that uses the (now outdated
 # and unmaintained) linuxthreads threading library.  There's an issue
