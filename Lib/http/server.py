"""HTTP server classes.

Note: BaseHTTPRequestHandler doesn't implement any HTTP request; see
SimpleHTTPRequestHandler for simple implementations of GET, HEAD and POST,
and CGIHTTPRequestHandler for CGI scripts.

It does, however, optionally implement HTTP/1.1 persistent connections,
as of version 0.3.

Notes on CGIHTTPRequestHandler
------------------------------

This class implements GET and POST requests to cgi-bin scripts.

If the os.fork() function is not present (e.g. on Windows),
subprocess.Popen() is used as a fallback, with slightly altered semantics.

In all cases, the implementation is intentionally naive -- all
requests are executed synchronously.

SECURITY WARNING: DON'T USE THIS CODE UNLESS YOU ARE INSIDE A FIREWALL
-- it may execute arbitrary Python code or external programs.

Note that status code 200 is sent prior to execution of a CGI script, so
scripts cannot send other status codes such as 302 (redirect).

XXX To do:

- log requests even later (to capture byte count)
- log user-agent header and other interesting goodies
- send error log to separate file
"""


# See also:
#
# HTTP Working Group                                        T. Berners-Lee
# INTERNET-DRAFT                                            R. T. Fielding
# <draft-ietf-http-v10-spec-00.txt>                     H. Frystyk Nielsen
# Expires September 8, 1995                                  March 8, 1995
#
# URL: http://www.ics.uci.edu/pub/ietf/http/draft-ietf-http-v10-spec-00.txt
#
# and
#
# Network Working Group                                      R. Fielding
# Request for Comments: 2616                                       et al
# Obsoletes: 2068                                              June 1999
# Category: Standards Track
#
# URL: http://www.faqs.org/rfcs/rfc2616.html

# Log files
# ---------
#
# Here's a quote from the NCSA httpd docs about log file format.
#
# | The logfile format is as follows. Each line consists of:
# |
# | host rfc931 authuser [DD/Mon/YYYY:hh:mm:ss] "request" ddd bbbb
# |
# |        host: Either the DNS name or the IP number of the remote client
# |        rfc931: Any information returned by identd for this person,
# |                - otherwise.
# |        authuser: If user sent a userid for authentication, the user name,
# |                  - otherwise.
# |        DD: Day
# |        Mon: Month (calendar name)
# |        YYYY: Year
# |        hh: hour (24-hour format, the machine's timezone)
# |        mm: minutes
# |        ss: seconds
# |        request: The first line of the HTTP request as sent by the client.
# |        ddd: the status code returned by the server, - if not available.
# |        bbbb: the total number of bytes sent,
# |              *not including the HTTP/1.0 header*, - if not available
# |
# | You can determine the name of the file accessed through request.
#
# (Actually, the latter is only true if you know the server configuration
# at the time the request was made!)

__version__ = "0.6"

__all__ = ["HTTPServer", "BaseHTTPRequestHandler"]

import html
import http.client
import io
import mimetypes
import os
import posixpath
import select
import shutil
import socket # For gethostbyaddr()
import socketserver
import sys
import time
import urllib.parse
import copy
import argparse

from http import HTTPStatus


# Default error message template
DEFAULT_ERROR_MESSAGE = """\
<!DOCTYPE HTML PUBLIC "-//W3C//DTD HTML 4.01//EN"
        "http://www.w3.org/TR/html4/strict.dtd">
<html>
    <head>
        <meta http-equiv="Content-Type" content="text/html;charset=utf-8">
        <title>Error response</title>
    </head>
    <body>
        <h1>Error response</h1>
        <p>Error code: %(code)d</p>
        <p>Message: %(message)s.</p>
        <p>Error code explanation: %(code)s - %(explain)s.</p>
    </body>
</html>
"""

DEFAULT_ERROR_CONTENT_TYPE = "text/html;charset=utf-8"

def _quote_html(html):
    return html.replace("&", "&amp;").replace("<", "&lt;").replace(">", "&gt;")

class HTTPServer(socketserver.TCPServer):

    allow_reuse_address = 1    # Seems to make sense in testing environment

    def server_bind(self):
        """Override server_bind to store the server name."""
        socketserver.TCPServer.server_bind(self)
        host, port = self.socket.getsockname()[:2]
        self.server_name = socket.getfqdn(host)
        self.server_port = port


class BaseHTTPRequestHandler(socketserver.StreamRequestHandler):

    """HTTP request handler base class.

    The following explanation of HTTP serves to guide you through the
    code as well as to expose any misunderstandings I may have about
    HTTP (so you don't need to read the code to figure out I'm wrong
    :-).

    HTTP (HyperText Transfer Protocol) is an extensible protocol on
    top of a reliable stream transport (e.g. TCP/IP).  The protocol
    recognizes three parts to a request:

    1. One line identifying the request type and path
    2. An optional set of RFC-822-style headers
    3. An optional data part

    The headers and data are separated by a blank line.

    The first line of the request has the form

    <command> <path> <version>

    where <command> is a (case-sensitive) keyword such as GET or POST,
    <path> is a string containing path information for the request,
    and <version> should be the string "HTTP/1.0" or "HTTP/1.1".
    <path> is encoded using the URL encoding scheme (using %xx to signify
    the ASCII character with hex code xx).

    The specification specifies that lines are separated by CRLF but
    for compatibility with the widest range of clients recommends
    servers also handle LF.  Similarly, whitespace in the request line
    is treated sensibly (allowing multiple spaces between components
    and allowing trailing whitespace).

    Similarly, for output, lines ought to be separated by CRLF pairs
    but most clients grok LF characters just fine.

    If the first line of the request has the form

    <command> <path>

    (i.e. <version> is left out) then this is assumed to be an HTTP
    0.9 request; this form has no optional headers and data part and
    the reply consists of just the data.

    The reply form of the HTTP 1.x protocol again has three parts:

    1. One line giving the response code
    2. An optional set of RFC-822-style headers
    3. The data

    Again, the headers and data are separated by a blank line.

    The response code line has the form

    <version> <responsecode> <responsestring>

    where <version> is the protocol version ("HTTP/1.0" or "HTTP/1.1"),
    <responsecode> is a 3-digit response code indicating success or
    failure of the request, and <responsestring> is an optional
    human-readable string explaining what the response code means.

    This server parses the request and the headers, and then calls a
    function specific to the request type (<command>).  Specifically,
    a request SPAM will be handled by a method do_SPAM().  If no
    such method exists the server sends an error response to the
    client.  If it exists, it is called with no arguments:

    do_SPAM()

    Note that the request name is case sensitive (i.e. SPAM and spam
    are different requests).

    The various request details are stored in instance variables:

    - client_address is the client IP address in the form (host,
    port);

    - command, path and version are the broken-down request line;

    - headers is an instance of email.message.Message (or a derived
    class) containing the header information;

    - rfile is a file object open for reading positioned at the
    start of the optional input data part;

    - wfile is a file object open for writing.

    IT IS IMPORTANT TO ADHERE TO THE PROTOCOL FOR WRITING!

    The first thing to be written must be the response line.  Then
    follow 0 or more header lines, then a blank line, and then the
    actual data (if any).  The meaning of the header lines depends on
    the command executed by the server; in most cases, when data is
    returned, there should be at least one header line of the form

    Content-type: <type>/<subtype>

    where <type> and <subtype> should be registered MIME types,
    e.g. "text/html" or "text/plain".

    """

    # The Python system version, truncated to its first component.
    sys_version = "Python/" + sys.version.split()[0]

    # The server software version.  You may want to override this.
    # The format is multiple whitespace-separated strings,
    # where each string is of the form name[/version].
    server_version = "BaseHTTP/" + __version__

    error_message_format = DEFAULT_ERROR_MESSAGE
    error_content_type = DEFAULT_ERROR_CONTENT_TYPE

    # The default request version.  This only affects responses up until
    # the point where the request line is parsed, so it mainly decides what
    # the client gets back when sending a malformed request line.
    # Most web servers default to HTTP 0.9, i.e. don't send a status line.
    default_request_version = "HTTP/0.9"

    def parse_request(self):
        """Parse a request (internal).

        The request should be stored in self.raw_requestline; the results
        are in self.command, self.path, self.request_version and
        self.headers.

        Return True for success, False for failure; on failure, an
        error is sent back.

        """
        self.command = None  # set in case of error on the first line
        self.request_version = version = self.default_request_version
        self.close_connection = 1
        requestline = str(self.raw_requestline, 'iso-8859-1')
        requestline = requestline.rstrip('\r\n')
        self.requestline = requestline
        words = requestline.split()
        if len(words) == 3:
            command, path, version = words
            if version[:5] != 'HTTP/':
                self.send_error(
                    HTTPStatus.BAD_REQUEST,
                    "Bad request version (%r)" % version)
                return False
            try:
                base_version_number = version.split('/', 1)[1]
                version_number = base_version_number.split(".")
                # RFC 2145 section 3.1 says there can be only one "." and
                #   - major and minor numbers MUST be treated as
                #      separate integers;
                #   - HTTP/2.4 is a lower version than HTTP/2.13, which in
                #      turn is lower than HTTP/12.3;
                #   - Leading zeros MUST be ignored by recipients.
                if len(version_number) != 2:
                    raise ValueError
                version_number = int(version_number[0]), int(version_number[1])
            except (ValueError, IndexError):
                self.send_error(
                    HTTPStatus.BAD_REQUEST,
                    "Bad request version (%r)" % version)
                return False
            if version_number >= (1, 1) and self.protocol_version >= "HTTP/1.1":
                self.close_connection = 0
            if version_number >= (2, 0):
                self.send_error(
                    HTTPStatus.HTTP_VERSION_NOT_SUPPORTED,
                    "Invalid HTTP Version (%s)" % base_version_number)
                return False
        elif len(words) == 2:
            command, path = words
            self.close_connection = 1
            if command != 'GET':
                self.send_error(
                    HTTPStatus.BAD_REQUEST,
                    "Bad HTTP/0.9 request type (%r)" % command)
                return False
        elif not words:
            return False
        else:
            self.send_error(
                HTTPStatus.BAD_REQUEST,
                "Bad request syntax (%r)" % requestline)
            return False
        self.command, self.path, self.request_version = command, path, version

        # Examine the headers and look for a Connection directive.
        try:
            self.headers = http.client.parse_headers(self.rfile,
                                                     _class=self.MessageClass)
        except http.client.LineTooLong:
            self.send_error(
                HTTPStatus.BAD_REQUEST,
                "Line too long")
            return False

        conntype = self.headers.get('Connection', "")
        if conntype.lower() == 'close':
            self.close_connection = 1
        elif (conntype.lower() == 'keep-alive' and
              self.protocol_version >= "HTTP/1.1"):
            self.close_connection = 0
        # Examine the headers and look for an Expect directive
        expect = self.headers.get('Expect', "")
        if (expect.lower() == "100-continue" and
                self.protocol_version >= "HTTP/1.1" and
                self.request_version >= "HTTP/1.1"):
            if not self.handle_expect_100():
                return False
        return True

    def handle_expect_100(self):
        """Decide what to do with an "Expect: 100-continue" header.

        If the client is expecting a 100 Continue response, we must
        respond with either a 100 Continue or a final response before
        waiting for the request body. The default is to always respond
        with a 100 Continue. You can behave differently (for example,
        reject unauthorized requests) by overriding this method.

        This method should either return True (possibly after sending
        a 100 Continue response) or send an error response and return
        False.

        """
        self.send_response_only(HTTPStatus.CONTINUE)
        self.end_headers()
        return True

    def handle_one_request(self):
        """Handle a single HTTP request.

        You normally don't need to override this method; see the class
        __doc__ string for information on how to handle specific HTTP
        commands such as GET and POST.

        """
        try:
            self.raw_requestline = self.rfile.readline(65537)
            if len(self.raw_requestline) > 65536:
                self.requestline = ''
                self.request_version = ''
                self.command = ''
                self.send_error(HTTPStatus.REQUEST_URI_TOO_LONG)
                return
            if not self.raw_requestline:
                self.close_connection = 1
                return
            if not self.parse_request():
                # An error code has been sent, just exit
                return
            mname = 'do_' + self.command
            if not hasattr(self, mname):
                self.send_error(
                    HTTPStatus.NOT_IMPLEMENTED,
                    "Unsupported method (%r)" % self.command)
                return
            method = getattr(self, mname)
            method()
            self.wfile.flush() #actually send the response if not already done.
        except socket.timeout as e:
            #a read or a write timed out.  Discard this connection
            self.log_error("Request timed out: %r", e)
            self.close_connection = 1
            return

    def handle(self):
        """Handle multiple requests if necessary."""
        self.close_connection = 1

        self.handle_one_request()
        while not self.close_connection:
            self.handle_one_request()

    def send_error(self, code, message=None, explain=None):
        """Send and log an error reply.

        Arguments are
        * code:    an HTTP error code
                   3 digits
        * message: a simple optional 1 line reason phrase.
                   *( HTAB / SP / VCHAR / %x80-FF )
                   defaults to short entry matching the response code
        * explain: a detailed message defaults to the long entry
                   matching the response code.

        This sends an error response (so it must be called before any
        output has been generated), logs the error, and finally sends
        a piece of HTML explaining the error to the user.

        """

        try:
            shortmsg, longmsg = self.responses[code]
        except KeyError:
            shortmsg, longmsg = '???', '???'
        if message is None:
            message = shortmsg
        if explain is None:
            explain = longmsg
        self.log_error("code %d, message %s", code, message)
        # using _quote_html to prevent Cross Site Scripting attacks (see bug #1100201)
        content = (self.error_message_format %
                   {'code': code, 'message': _quote_html(message), 'explain': _quote_html(explain)})
        body = content.encode('UTF-8', 'replace')
        self.send_response(code, message)
        self.send_header("Content-Type", self.error_content_type)
        self.send_header('Connection', 'close')
        self.send_header('Content-Length', int(len(body)))
        self.end_headers()

        if (self.command != 'HEAD' and
                code >= 200 and
                code not in (
                    HTTPStatus.NO_CONTENT, HTTPStatus.NOT_MODIFIED)):
            self.wfile.write(body)

    def send_response(self, code, message=None):
        """Add the response header to the headers buffer and log the
        response code.

        Also send two standard headers with the server software
        version and the current date.

        """
        self.log_request(code)
        self.send_response_only(code, message)
        self.send_header('Server', self.version_string())
        self.send_header('Date', self.date_time_string())

    def send_response_only(self, code, message=None):
        """Send the response header only."""
        if message is None:
            if code in self.responses:
                message = self.responses[code][0]
            else:
                message = ''
        if self.request_version != 'HTTP/0.9':
            if not hasattr(self, '_headers_buffer'):
                self._headers_buffer = []
            self._headers_buffer.append(("%s %d %s\r\n" %
                    (self.protocol_version, code, message)).encode(
                        'latin-1', 'strict'))

    def send_header(self, keyword, value):
        """Send a MIME header to the headers buffer."""
        if self.request_version != 'HTTP/0.9':
            if not hasattr(self, '_headers_buffer'):
                self._headers_buffer = []
            self._headers_buffer.append(
                ("%s: %s\r\n" % (keyword, value)).encode('latin-1', 'strict'))

        if keyword.lower() == 'connection':
            if value.lower() == 'close':
                self.close_connection = 1
            elif value.lower() == 'keep-alive':
                self.close_connection = 0

    def end_headers(self):
        """Send the blank line ending the MIME headers."""
        if self.request_version != 'HTTP/0.9':
            self._headers_buffer.append(b"\r\n")
            self.flush_headers()

    def flush_headers(self):
        if hasattr(self, '_headers_buffer'):
            self.wfile.write(b"".join(self._headers_buffer))
            self._headers_buffer = []

    def log_request(self, code='-', size='-'):
        """Log an accepted request.

        This is called by send_response().

        """

        self.log_message('"%s" %s %s',
                         self.requestline, str(code), str(size))

    def log_error(self, format, *args):
        """Log an error.

        This is called when a request cannot be fulfilled.  By
        default it passes the message on to log_message().

        Arguments are the same as for log_message().

        XXX This should go to the separate error log.

        """

        self.log_message(format, *args)

    def log_message(self, format, *args):
        """Log an arbitrary message.

        This is used by all other logging functions.  Override
        it if you have specific logging wishes.

        The first argument, FORMAT, is a format string for the
        message to be logged.  If the format string contains
        any % escapes requiring parameters, they should be
        specified as subsequent arguments (it's just like
        printf!).

        The client ip and current date/time are prefixed to
        every message.

        """

        sys.stderr.write("%s - - [%s] %s\n" %
                         (self.address_string(),
                          self.log_date_time_string(),
                          format%args))

    def version_string(self):
        """Return the server software version string."""
        return self.server_version + ' ' + self.sys_version

    def date_time_string(self, timestamp=None):
        """Return the current date and time formatted for a message header."""
        if timestamp is None:
            timestamp = time.time()
        year, month, day, hh, mm, ss, wd, y, z = time.gmtime(timestamp)
        s = "%s, %02d %3s %4d %02d:%02d:%02d GMT" % (
                self.weekdayname[wd],
                day, self.monthname[month], year,
                hh, mm, ss)
        return s

    def log_date_time_string(self):
        """Return the current time formatted for logging."""
        now = time.time()
        year, month, day, hh, mm, ss, x, y, z = time.localtime(now)
        s = "%02d/%3s/%04d %02d:%02d:%02d" % (
                day, self.monthname[month], year, hh, mm, ss)
        return s

    weekdayname = ['Mon', 'Tue', 'Wed', 'Thu', 'Fri', 'Sat', 'Sun']

    monthname = [None,
                 'Jan', 'Feb', 'Mar', 'Apr', 'May', 'Jun',
                 'Jul', 'Aug', 'Sep', 'Oct', 'Nov', 'Dec']

    def address_string(self):
        """Return the client address."""

        return self.client_address[0]

    # Essentially static class variables

    # The version of the HTTP protocol we support.
    # Set this to HTTP/1.1 to enable automatic keepalive
    protocol_version = "HTTP/1.0"

    # MessageClass used to parse headers
    MessageClass = http.client.HTTPMessage

    # hack to maintain backwards compatibility
    responses = {
        v: (v.phrase, v.description)
        for v in HTTPStatus.__members__.values()
    }


class SimpleHTTPRequestHandler(BaseHTTPRequestHandler):

    """Simple HTTP request handler with GET and HEAD commands.

    This serves files from the current directory and any of its
    subdirectories.  The MIME type for files is determined by
    calling the .guess_type() method.

    The GET and HEAD requests are identical except that the HEAD
    request omits the actual contents of the file.

    """

    server_version = "SimpleHTTP/" + __version__

    def do_GET(self):
        """Serve a GET request."""
        f = self.send_head()
        if f:
            try:
                self.copyfile(f, self.wfile)
            finally:
                f.close()

    def do_HEAD(self):
        """Serve a HEAD request."""
        f = self.send_head()
        if f:
            f.close()

    def send_head(self):
        """Common code for GET and HEAD commands.

        This sends the response code and MIME headers.

        Return value is either a file object (which has to be copied
        to the outputfile by the caller unless the command was HEAD,
        and must be closed by the caller under all circumstances), or
        None, in which case the caller has nothing further to do.

        """
        path = self.translate_path(self.path)
        f = None
        if os.path.isdir(path):
            parts = urllib.parse.urlsplit(self.path)
            if not parts.path.endswith('/'):
                # redirect browser - doing basically what apache does
<<<<<<< HEAD
                self.send_response(HTTPStatus.MOVED_PERMANENTLY)
                self.send_header("Location", self.path + "/")
=======
                self.send_response(301)
                new_parts = (parts[0], parts[1], parts[2] + '/',
                             parts[3], parts[4])
                new_url = urllib.parse.urlunsplit(new_parts)
                self.send_header("Location", new_url)
>>>>>>> 94cb7a24
                self.end_headers()
                return None
            for index in "index.html", "index.htm":
                index = os.path.join(path, index)
                if os.path.exists(index):
                    path = index
                    break
            else:
                return self.list_directory(path)
        ctype = self.guess_type(path)
        try:
            f = open(path, 'rb')
        except OSError:
            self.send_error(HTTPStatus.NOT_FOUND, "File not found")
            return None
        try:
            self.send_response(HTTPStatus.OK)
            self.send_header("Content-type", ctype)
            fs = os.fstat(f.fileno())
            self.send_header("Content-Length", str(fs[6]))
            self.send_header("Last-Modified", self.date_time_string(fs.st_mtime))
            self.end_headers()
            return f
        except:
            f.close()
            raise

    def list_directory(self, path):
        """Helper to produce a directory listing (absent index.html).

        Return value is either a file object, or None (indicating an
        error).  In either case, the headers are sent, making the
        interface the same as for send_head().

        """
        try:
            list = os.listdir(path)
        except OSError:
            self.send_error(
                HTTPStatus.NOT_FOUND,
                "No permission to list directory")
            return None
        list.sort(key=lambda a: a.lower())
        r = []
        try:
            displaypath = urllib.parse.unquote(self.path,
                                               errors='surrogatepass')
        except UnicodeDecodeError:
            displaypath = urllib.parse.unquote(path)
        displaypath = html.escape(displaypath)
        enc = sys.getfilesystemencoding()
        title = 'Directory listing for %s' % displaypath
        r.append('<!DOCTYPE HTML PUBLIC "-//W3C//DTD HTML 4.01//EN" '
                 '"http://www.w3.org/TR/html4/strict.dtd">')
        r.append('<html>\n<head>')
        r.append('<meta http-equiv="Content-Type" '
                 'content="text/html; charset=%s">' % enc)
        r.append('<title>%s</title>\n</head>' % title)
        r.append('<body>\n<h1>%s</h1>' % title)
        r.append('<hr>\n<ul>')
        for name in list:
            fullname = os.path.join(path, name)
            displayname = linkname = name
            # Append / for directories or @ for symbolic links
            if os.path.isdir(fullname):
                displayname = name + "/"
                linkname = name + "/"
            if os.path.islink(fullname):
                displayname = name + "@"
                # Note: a link to a directory displays with @ and links with /
            r.append('<li><a href="%s">%s</a></li>'
                    % (urllib.parse.quote(linkname,
                                          errors='surrogatepass'),
                       html.escape(displayname)))
        r.append('</ul>\n<hr>\n</body>\n</html>\n')
        encoded = '\n'.join(r).encode(enc, 'surrogateescape')
        f = io.BytesIO()
        f.write(encoded)
        f.seek(0)
        self.send_response(HTTPStatus.OK)
        self.send_header("Content-type", "text/html; charset=%s" % enc)
        self.send_header("Content-Length", str(len(encoded)))
        self.end_headers()
        return f

    def translate_path(self, path):
        """Translate a /-separated PATH to the local filename syntax.

        Components that mean special things to the local file system
        (e.g. drive or directory names) are ignored.  (XXX They should
        probably be diagnosed.)

        """
        # abandon query parameters
        path = path.split('?',1)[0]
        path = path.split('#',1)[0]
        # Don't forget explicit trailing slash when normalizing. Issue17324
        trailing_slash = path.rstrip().endswith('/')
        try:
            path = urllib.parse.unquote(path, errors='surrogatepass')
        except UnicodeDecodeError:
            path = urllib.parse.unquote(path)
        path = posixpath.normpath(path)
        words = path.split('/')
        words = filter(None, words)
        path = os.getcwd()
        for word in words:
            drive, word = os.path.splitdrive(word)
            head, word = os.path.split(word)
            if word in (os.curdir, os.pardir): continue
            path = os.path.join(path, word)
        if trailing_slash:
            path += '/'
        return path

    def copyfile(self, source, outputfile):
        """Copy all data between two file objects.

        The SOURCE argument is a file object open for reading
        (or anything with a read() method) and the DESTINATION
        argument is a file object open for writing (or
        anything with a write() method).

        The only reason for overriding this would be to change
        the block size or perhaps to replace newlines by CRLF
        -- note however that this the default server uses this
        to copy binary data as well.

        """
        shutil.copyfileobj(source, outputfile)

    def guess_type(self, path):
        """Guess the type of a file.

        Argument is a PATH (a filename).

        Return value is a string of the form type/subtype,
        usable for a MIME Content-type header.

        The default implementation looks the file's extension
        up in the table self.extensions_map, using application/octet-stream
        as a default; however it would be permissible (if
        slow) to look inside the data to make a better guess.

        """

        base, ext = posixpath.splitext(path)
        if ext in self.extensions_map:
            return self.extensions_map[ext]
        ext = ext.lower()
        if ext in self.extensions_map:
            return self.extensions_map[ext]
        else:
            return self.extensions_map['']

    if not mimetypes.inited:
        mimetypes.init() # try to read system mime.types
    extensions_map = mimetypes.types_map.copy()
    extensions_map.update({
        '': 'application/octet-stream', # Default
        '.py': 'text/plain',
        '.c': 'text/plain',
        '.h': 'text/plain',
        })


# Utilities for CGIHTTPRequestHandler

def _url_collapse_path(path):
    """
    Given a URL path, remove extra '/'s and '.' path elements and collapse
    any '..' references and returns a colllapsed path.

    Implements something akin to RFC-2396 5.2 step 6 to parse relative paths.
    The utility of this function is limited to is_cgi method and helps
    preventing some security attacks.

    Returns: A tuple of (head, tail) where tail is everything after the final /
    and head is everything before it.  Head will always start with a '/' and,
    if it contains anything else, never have a trailing '/'.

    Raises: IndexError if too many '..' occur within the path.

    """
    # Similar to os.path.split(os.path.normpath(path)) but specific to URL
    # path semantics rather than local operating system semantics.
    path_parts = path.split('/')
    head_parts = []
    for part in path_parts[:-1]:
        if part == '..':
            head_parts.pop() # IndexError if more '..' than prior parts
        elif part and part != '.':
            head_parts.append( part )
    if path_parts:
        tail_part = path_parts.pop()
        if tail_part:
            if tail_part == '..':
                head_parts.pop()
                tail_part = ''
            elif tail_part == '.':
                tail_part = ''
    else:
        tail_part = ''

    splitpath = ('/' + '/'.join(head_parts), tail_part)
    collapsed_path = "/".join(splitpath)

    return collapsed_path



nobody = None

def nobody_uid():
    """Internal routine to get nobody's uid"""
    global nobody
    if nobody:
        return nobody
    try:
        import pwd
    except ImportError:
        return -1
    try:
        nobody = pwd.getpwnam('nobody')[2]
    except KeyError:
        nobody = 1 + max(x[2] for x in pwd.getpwall())
    return nobody


def executable(path):
    """Test for executable file."""
    return os.access(path, os.X_OK)


class CGIHTTPRequestHandler(SimpleHTTPRequestHandler):

    """Complete HTTP server with GET, HEAD and POST commands.

    GET and HEAD also support running CGI scripts.

    The POST command is *only* implemented for CGI scripts.

    """

    # Determine platform specifics
    have_fork = hasattr(os, 'fork')

    # Make rfile unbuffered -- we need to read one line and then pass
    # the rest to a subprocess, so we can't use buffered input.
    rbufsize = 0

    def do_POST(self):
        """Serve a POST request.

        This is only implemented for CGI scripts.

        """

        if self.is_cgi():
            self.run_cgi()
        else:
            self.send_error(
                HTTPStatus.NOT_IMPLEMENTED,
                "Can only POST to CGI scripts")

    def send_head(self):
        """Version of send_head that support CGI scripts"""
        if self.is_cgi():
            return self.run_cgi()
        else:
            return SimpleHTTPRequestHandler.send_head(self)

    def is_cgi(self):
        """Test whether self.path corresponds to a CGI script.

        Returns True and updates the cgi_info attribute to the tuple
        (dir, rest) if self.path requires running a CGI script.
        Returns False otherwise.

        If any exception is raised, the caller should assume that
        self.path was rejected as invalid and act accordingly.

        The default implementation tests whether the normalized url
        path begins with one of the strings in self.cgi_directories
        (and the next character is a '/' or the end of the string).

        """
        collapsed_path = _url_collapse_path(urllib.parse.unquote(self.path))
        dir_sep = collapsed_path.find('/', 1)
        head, tail = collapsed_path[:dir_sep], collapsed_path[dir_sep+1:]
        if head in self.cgi_directories:
            self.cgi_info = head, tail
            return True
        return False


    cgi_directories = ['/cgi-bin', '/htbin']

    def is_executable(self, path):
        """Test whether argument path is an executable file."""
        return executable(path)

    def is_python(self, path):
        """Test whether argument path is a Python script."""
        head, tail = os.path.splitext(path)
        return tail.lower() in (".py", ".pyw")

    def run_cgi(self):
        """Execute a CGI script."""
        dir, rest = self.cgi_info
        path = dir + '/' + rest
        i = path.find('/', len(dir)+1)
        while i >= 0:
            nextdir = path[:i]
            nextrest = path[i+1:]

            scriptdir = self.translate_path(nextdir)
            if os.path.isdir(scriptdir):
                dir, rest = nextdir, nextrest
                i = path.find('/', len(dir)+1)
            else:
                break

        # find an explicit query string, if present.
        i = rest.rfind('?')
        if i >= 0:
            rest, query = rest[:i], rest[i+1:]
        else:
            query = ''

        # dissect the part after the directory name into a script name &
        # a possible additional path, to be stored in PATH_INFO.
        i = rest.find('/')
        if i >= 0:
            script, rest = rest[:i], rest[i:]
        else:
            script, rest = rest, ''

        scriptname = dir + '/' + script
        scriptfile = self.translate_path(scriptname)
        if not os.path.exists(scriptfile):
            self.send_error(
                HTTPStatus.NOT_FOUND,
                "No such CGI script (%r)" % scriptname)
            return
        if not os.path.isfile(scriptfile):
            self.send_error(
                HTTPStatus.FORBIDDEN,
                "CGI script is not a plain file (%r)" % scriptname)
            return
        ispy = self.is_python(scriptname)
        if self.have_fork or not ispy:
            if not self.is_executable(scriptfile):
                self.send_error(
                    HTTPStatus.FORBIDDEN,
                    "CGI script is not executable (%r)" % scriptname)
                return

        # Reference: http://hoohoo.ncsa.uiuc.edu/cgi/env.html
        # XXX Much of the following could be prepared ahead of time!
        env = copy.deepcopy(os.environ)
        env['SERVER_SOFTWARE'] = self.version_string()
        env['SERVER_NAME'] = self.server.server_name
        env['GATEWAY_INTERFACE'] = 'CGI/1.1'
        env['SERVER_PROTOCOL'] = self.protocol_version
        env['SERVER_PORT'] = str(self.server.server_port)
        env['REQUEST_METHOD'] = self.command
        uqrest = urllib.parse.unquote(rest)
        env['PATH_INFO'] = uqrest
        env['PATH_TRANSLATED'] = self.translate_path(uqrest)
        env['SCRIPT_NAME'] = scriptname
        if query:
            env['QUERY_STRING'] = query
        env['REMOTE_ADDR'] = self.client_address[0]
        authorization = self.headers.get("authorization")
        if authorization:
            authorization = authorization.split()
            if len(authorization) == 2:
                import base64, binascii
                env['AUTH_TYPE'] = authorization[0]
                if authorization[0].lower() == "basic":
                    try:
                        authorization = authorization[1].encode('ascii')
                        authorization = base64.decodebytes(authorization).\
                                        decode('ascii')
                    except (binascii.Error, UnicodeError):
                        pass
                    else:
                        authorization = authorization.split(':')
                        if len(authorization) == 2:
                            env['REMOTE_USER'] = authorization[0]
        # XXX REMOTE_IDENT
        if self.headers.get('content-type') is None:
            env['CONTENT_TYPE'] = self.headers.get_content_type()
        else:
            env['CONTENT_TYPE'] = self.headers['content-type']
        length = self.headers.get('content-length')
        if length:
            env['CONTENT_LENGTH'] = length
        referer = self.headers.get('referer')
        if referer:
            env['HTTP_REFERER'] = referer
        accept = []
        for line in self.headers.getallmatchingheaders('accept'):
            if line[:1] in "\t\n\r ":
                accept.append(line.strip())
            else:
                accept = accept + line[7:].split(',')
        env['HTTP_ACCEPT'] = ','.join(accept)
        ua = self.headers.get('user-agent')
        if ua:
            env['HTTP_USER_AGENT'] = ua
        co = filter(None, self.headers.get_all('cookie', []))
        cookie_str = ', '.join(co)
        if cookie_str:
            env['HTTP_COOKIE'] = cookie_str
        # XXX Other HTTP_* headers
        # Since we're setting the env in the parent, provide empty
        # values to override previously set values
        for k in ('QUERY_STRING', 'REMOTE_HOST', 'CONTENT_LENGTH',
                  'HTTP_USER_AGENT', 'HTTP_COOKIE', 'HTTP_REFERER'):
            env.setdefault(k, "")

        self.send_response(HTTPStatus.OK, "Script output follows")
        self.flush_headers()

        decoded_query = query.replace('+', ' ')

        if self.have_fork:
            # Unix -- fork as we should
            args = [script]
            if '=' not in decoded_query:
                args.append(decoded_query)
            nobody = nobody_uid()
            self.wfile.flush() # Always flush before forking
            pid = os.fork()
            if pid != 0:
                # Parent
                pid, sts = os.waitpid(pid, 0)
                # throw away additional data [see bug #427345]
                while select.select([self.rfile], [], [], 0)[0]:
                    if not self.rfile.read(1):
                        break
                if sts:
                    self.log_error("CGI script exit status %#x", sts)
                return
            # Child
            try:
                try:
                    os.setuid(nobody)
                except OSError:
                    pass
                os.dup2(self.rfile.fileno(), 0)
                os.dup2(self.wfile.fileno(), 1)
                os.execve(scriptfile, args, env)
            except:
                self.server.handle_error(self.request, self.client_address)
                os._exit(127)

        else:
            # Non-Unix -- use subprocess
            import subprocess
            cmdline = [scriptfile]
            if self.is_python(scriptfile):
                interp = sys.executable
                if interp.lower().endswith("w.exe"):
                    # On Windows, use python.exe, not pythonw.exe
                    interp = interp[:-5] + interp[-4:]
                cmdline = [interp, '-u'] + cmdline
            if '=' not in query:
                cmdline.append(query)
            self.log_message("command: %s", subprocess.list2cmdline(cmdline))
            try:
                nbytes = int(length)
            except (TypeError, ValueError):
                nbytes = 0
            p = subprocess.Popen(cmdline,
                                 stdin=subprocess.PIPE,
                                 stdout=subprocess.PIPE,
                                 stderr=subprocess.PIPE,
                                 env = env
                                 )
            if self.command.lower() == "post" and nbytes > 0:
                data = self.rfile.read(nbytes)
            else:
                data = None
            # throw away additional data [see bug #427345]
            while select.select([self.rfile._sock], [], [], 0)[0]:
                if not self.rfile._sock.recv(1):
                    break
            stdout, stderr = p.communicate(data)
            self.wfile.write(stdout)
            if stderr:
                self.log_error('%s', stderr)
            p.stderr.close()
            p.stdout.close()
            status = p.returncode
            if status:
                self.log_error("CGI script exit status %#x", status)
            else:
                self.log_message("CGI script exited OK")


def test(HandlerClass=BaseHTTPRequestHandler,
         ServerClass=HTTPServer, protocol="HTTP/1.0", port=8000, bind=""):
    """Test the HTTP request handler class.

    This runs an HTTP server on port 8000 (or the first command line
    argument).

    """
    server_address = (bind, port)

    HandlerClass.protocol_version = protocol
    httpd = ServerClass(server_address, HandlerClass)

    sa = httpd.socket.getsockname()
    print("Serving HTTP on", sa[0], "port", sa[1], "...")
    try:
        httpd.serve_forever()
    except KeyboardInterrupt:
        print("\nKeyboard interrupt received, exiting.")
        httpd.server_close()
        sys.exit(0)

if __name__ == '__main__':
    parser = argparse.ArgumentParser()
    parser.add_argument('--cgi', action='store_true',
                       help='Run as CGI Server')
    parser.add_argument('--bind', '-b', default='', metavar='ADDRESS',
                        help='Specify alternate bind address '
                             '[default: all interfaces]')
    parser.add_argument('port', action='store',
                        default=8000, type=int,
                        nargs='?',
                        help='Specify alternate port [default: 8000]')
    args = parser.parse_args()
    if args.cgi:
        handler_class = CGIHTTPRequestHandler
    else:
        handler_class = SimpleHTTPRequestHandler
    test(HandlerClass=handler_class, port=args.port, bind=args.bind)<|MERGE_RESOLUTION|>--- conflicted
+++ resolved
@@ -651,16 +651,11 @@
             parts = urllib.parse.urlsplit(self.path)
             if not parts.path.endswith('/'):
                 # redirect browser - doing basically what apache does
-<<<<<<< HEAD
                 self.send_response(HTTPStatus.MOVED_PERMANENTLY)
-                self.send_header("Location", self.path + "/")
-=======
-                self.send_response(301)
                 new_parts = (parts[0], parts[1], parts[2] + '/',
                              parts[3], parts[4])
                 new_url = urllib.parse.urlunsplit(new_parts)
                 self.send_header("Location", new_url)
->>>>>>> 94cb7a24
                 self.end_headers()
                 return None
             for index in "index.html", "index.htm":
