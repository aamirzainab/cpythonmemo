--- conflicted
+++ resolved
@@ -229,12 +229,7 @@
             caretspace = caretspace[:offset].lstrip()
             # non-space whitespace (likes tabs) must be kept for alignment
             caretspace = ((c.isspace() and c or ' ') for c in caretspace)
-<<<<<<< HEAD
-            # only three spaces to account for offset1 == pos 0
-            yield '   {}^\n'.format(''.join(caretspace))
-=======
-            lines.append('    %s^\n' % ''.join(caretspace))
->>>>>>> 758fa5ea
+            yield '    {}^\n'.format(''.join(caretspace))
     msg = value.msg or "<no detail available>"
     yield "{}: {}\n".format(stype, msg)
 
