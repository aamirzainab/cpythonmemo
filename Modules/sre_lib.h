--- conflicted
+++ resolved
@@ -626,20 +626,9 @@
         case SRE_OP_MARK:
             /* set mark */
             /* <MARK> <gid> */
-<<<<<<< HEAD
-=======
-//            if (!SRE(simpos_has_visited)(&simpos_memo_table, ctx->pattern, ctx->ptr)) {
-//                SRE(simpos_record)(&simpos_memo_table, ctx->pattern, ctx->ptr);
-//            } else {
-//                RETURN_FAILURE;
-//            }
-
->>>>>>> 68efb344
+
             TRACE(("|%p|%p|MARK %d\n", ctx->pattern,
                    ctx->ptr, ctx->pattern[0]));
-            if (SRE(simpos_has_visited)(&simpos_memo_table, ctx->pattern, ctx->ptr))
-                RETURN_FAILURE;
-            //SRE(simpos_record)(&simpos_memo_table, ctx->pattern, ctx->ptr);
 
             i = ctx->pattern[0];
             if (i & 1)
@@ -655,14 +644,8 @@
                 state->lastmark = i;
             }
             state->mark[i] = ctx->ptr;
-            //ctx->pattern++;
+            ctx->pattern++;
             state->ptr = ctx->ptr;
-            DO_JUMP(JUMP_MARK, jump_mark, ctx->pattern+1);
-            if (ret) {
-                RETURN_ON_ERROR(ret);
-                RETURN_SUCCESS;
-            }
-            SRE(simpos_record)(&simpos_memo_table, ctx->pattern, ctx->ptr);
             RETURN_FAILURE;
             break;
 
