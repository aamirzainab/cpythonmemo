--- conflicted
+++ resolved
@@ -337,15 +337,9 @@
     }
 
     entry->key_hash = key_hash;
-<<<<<<< HEAD
     Py_MEMCPY((void *)_Py_HASHTABLE_ENTRY_PKEY(entry), pkey, ht->key_size);
-    ENTRY_WRITE_PDATA(ht, entry, data_size, data);
-=======
-
-    assert(data_size == ht->data_size);
     if (data)
-        memcpy(_Py_HASHTABLE_ENTRY_DATA(entry), data, data_size);
->>>>>>> 4a757609
+        ENTRY_WRITE_PDATA(ht, entry, data_size, data);
 
     _Py_slist_prepend(&ht->buckets[index], (_Py_slist_item_t*)entry);
     ht->entries++;
