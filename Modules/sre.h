--- conflicted
+++ resolved
@@ -116,12 +116,8 @@
 #define LOG_INFO       3
 #define LOG_VERBOSE    4
 #define LOG_DEBUG      5
-<<<<<<< HEAD
+
 #define LOG_THRESHOLD  LOG_INFO
-=======
-
-#define LOG_THRESHOLD  LOG_SILENT
->>>>>>> 2e12b163
 
 #define logMsg(level, msg, ...) \
     do { \
