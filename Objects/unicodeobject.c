--- conflicted
+++ resolved
@@ -4086,7 +4086,6 @@
         goto onError;
     }
 
-<<<<<<< HEAD
     repwstr = PyUnicode_AsUnicodeAndSize(repunicode, &repwlen);
     if (repwstr == NULL)
         goto onError;
@@ -4094,45 +4093,31 @@
        have+the replacement+the rest of the string (starting
        at the new input position), so we won't have to check space
        when there are no errors in the rest of the string) */
-    requiredsize = *outpos + repwlen + insize-newpos;
+    requiredsize = *outpos;
+    if (requiredsize > PY_SSIZE_T_MAX - repwlen)
+        goto overflow;
+    requiredsize += repwlen;
+    if (requiredsize > PY_SSIZE_T_MAX - (insize - newpos))
+        goto overflow;
+    requiredsize += insize - newpos;
     if (requiredsize > outsize) {
-        if (requiredsize < 2*outsize)
+        if (outsize <= PY_SSIZE_T_MAX/2 && requiredsize < 2*outsize)
             requiredsize = 2*outsize;
         if (unicode_resize(output, requiredsize) < 0)
-=======
-    if (_PyUnicode_KIND(*output) != PyUnicode_WCHAR_KIND) {
-        /* need more space? (at least enough for what we
-           have+the replacement+the rest of the string (starting
-           at the new input position), so we won't have to check space
-           when there are no errors in the rest of the string) */
-        Py_ssize_t replen = PyUnicode_GET_LENGTH(repunicode);
-        requiredsize = *outpos;
-        if (requiredsize > PY_SSIZE_T_MAX - replen)
-            goto overflow;
-        requiredsize += replen;
-        if (requiredsize > PY_SSIZE_T_MAX - (insize - newpos))
-            goto overflow;
-        requiredsize += insize - newpos;
-        if (requiredsize > outsize) {
-            if (outsize <= PY_SSIZE_T_MAX/2 && requiredsize < 2*outsize)
-                requiredsize = 2*outsize;
-            if (unicode_resize(output, requiredsize) < 0)
-                goto onError;
-        }
-        if (unicode_widen(output, *outpos,
-                          PyUnicode_MAX_CHAR_VALUE(repunicode)) < 0)
->>>>>>> 3bbb2e48
             goto onError;
     }
     wcsncpy(_PyUnicode_WSTR(*output) + *outpos, repwstr, repwlen);
     *outpos += repwlen;
-
     *endinpos = newpos;
     *inptr = *input + newpos;
 
     /* we made it! */
     Py_XDECREF(restuple);
     return 0;
+
+  overflow:
+    PyErr_SetString(PyExc_OverflowError,
+                    "decoded result is too long for a Python string");
 
   onError:
     Py_XDECREF(restuple);
@@ -4161,28 +4146,6 @@
         *errorHandler = PyCodec_LookupError(errors);
         if (*errorHandler == NULL)
             goto onError;
-<<<<<<< HEAD
-=======
-        /* need more space? (at least enough for what we
-           have+the replacement+the rest of the string (starting
-           at the new input position), so we won't have to check space
-           when there are no errors in the rest of the string) */
-        requiredsize = *outpos;
-        if (requiredsize > PY_SSIZE_T_MAX - repwlen)
-            goto overflow;
-        requiredsize += repwlen;
-        if (requiredsize > PY_SSIZE_T_MAX - (insize - newpos))
-            goto overflow;
-        requiredsize += insize - newpos;
-        if (requiredsize > outsize) {
-            if (outsize <= PY_SSIZE_T_MAX/2 && requiredsize < 2*outsize)
-                requiredsize = 2*outsize;
-            if (unicode_resize(output, requiredsize) < 0)
-                goto onError;
-        }
-        wcsncpy(_PyUnicode_WSTR(*output) + *outpos, repwstr, repwlen);
-        *outpos += repwlen;
->>>>>>> 3bbb2e48
     }
 
     make_decode_exception(exceptionObject,
@@ -4243,16 +4206,7 @@
 
   onError:
     Py_XDECREF(restuple);
-<<<<<<< HEAD
     return -1;
-=======
-    return res;
-
-  overflow:
-    PyErr_SetString(PyExc_OverflowError,
-                    "decoded result is too long for a Python string");
-    goto onError;
->>>>>>> 3bbb2e48
 }
 
 /* --- UTF-7 Codec -------------------------------------------------------- */
